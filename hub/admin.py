"""Admin forms."""
import datetime

from django.contrib import admin
from django.shortcuts import redirect
from django.template.response import TemplateResponse
from django.urls import path, reverse
from django.utils.html import format_html

from hub.constants import DATE_FORMAT_STRING
from hub.forms import AddDaysToFastAdminForm, CreateFastWithDatesAdminForm
from hub.models import Church, Day, Fast, Profile


_MAX_NUM_TO_SHOW = 3  # maximum object names to show in list


def _concatenate_queryset(queryset, delim=", ", num=_MAX_NUM_TO_SHOW):
    needs_ellipsis = len(queryset) > num
    return delim.join([str(obj) for obj in queryset][:num]) + (needs_ellipsis * ",...")


def _get_fast_links_url(obj, max_num_to_show=_MAX_NUM_TO_SHOW):
    num_to_display = min(obj.fasts.all().count(), max_num_to_show)

    args = []
    is_partial_list = False
    for i, fast in enumerate(obj.fasts.all()):
        if i == num_to_display:
            is_partial_list = True  # not all fasts will be shown
            break
        url = reverse("admin:hub_fast_change", args=[fast.pk])
        args += [url, fast.name]
    
    format_string = ", ".join(num_to_display * ['<a href="{}">{}</a>'])
    # add ellipsis if only partial list of fasts shown
    format_string += ",..." if is_partial_list else ""

    return format_html(format_string, *args)


@admin.register(Church, site=admin.site)
class ChurchAdmin(admin.ModelAdmin):
    list_display = ("name", "fast_links",)
    ordering = ("name",)
    list_display_links = ("name", "fast_links",)

    def fast_links(self, church):
        return _get_fast_links_url(church)
    
    fast_links.short_description = "Fasts"


@admin.register(Fast, site=admin.site)
class FastAdmin(admin.ModelAdmin):
    list_display = ("get_name", "church_link", "get_days", "culmination_feast", "culmination_feast_date", "description", "image",
                    "url_link",)
    list_display_links = ("get_name", "church_link", "url_link",)
    ordering = ("-year", "church", "name",)

    def get_name(self, fast):
        return str(fast)
    
    get_name.short_description = "Fast Name"

    def church_link(self, fast):
        if not fast.church:
            return ""
        url = reverse("admin:hub_church_change", args=[fast.church.pk])
        return format_html('<a href="{}">{}</a>', url, fast.church.name)
    
    church_link.short_description = "Church"
    
    def get_days(self, fast):
        return _concatenate_queryset(fast.days.all())
        
    get_days.short_description = "Days"

    def url_link(self, fast):
        if not fast.url:
            return ""
        return format_html('<a href="{}">{}</a>', fast.url, fast.url)
    
    url_link.short_description = "Link to Learn More"

    def get_urls(self):
        """Add endpoints to admin views."""
        return [
            path("create_fast_with_dates/", self.admin_site.admin_view(self.create_fast_with_dates),
                 name="create-fast-with-dates"),
<<<<<<< HEAD
            path(
                "<int:pk>/change/duplicate_fast_with_new_dates/", 
                self.admin_site.admin_view(self.duplicate_fast_with_new_dates),
                name="duplicate-fast-with-new-dates",
            ),
            path(
                "<int:pk>/change/add_days_to_fast/",
                self.admin_site.admin_view(self.add_days_to_fast),
                name="add-days-to-fast",
            ),
=======
>>>>>>> 18fa6fc2
        ] + super().get_urls()
    
    def add_days_to_fast(self, request, pk):
        """View to add days to a fast."""
        fast = Fast.objects.get(pk=pk)
        # form submitted with data
        if request.method == "POST":
            form = AddDaysToFastAdminForm(request.POST)
            if form.is_valid():
                days = [Day.objects.get_or_create(date=date)[0] for date in form.cleaned_data["dates"]]
                fast.days.add(*days)

                obj_url = reverse(f"admin:{self.opts.app_label}_{self.opts.model_name}_changelist")
                
                return redirect(to=obj_url)
        else:
            form = AddDaysToFastAdminForm()

        fast_name = Fast.objects.get(pk=pk).name 
        context = dict(
            self.admin_site.each_context(request),
            opts=Fast._meta,
            title=f"Add days to {fast_name}",
            form=form,
            fast_name=fast_name,
        )

        return TemplateResponse(request, "add_days_to_fast.html", context)

    def create_fast_with_dates(self, request):
        """View to create fast along with its dates."""
        # form submitted with data
        if request.method == "POST":
            form = CreateFastWithDatesAdminForm(request.POST)
            if form.is_valid():
                fast = form.save()
                data = form.cleaned_data

                # days
                dates = [data["first_day"] + datetime.timedelta(days=num_days) 
                         for num_days in range(data["length_of_fast"])]
                days = [Day.objects.get_or_create(date=date)[0] for date in dates]
                fast.days.set(days)

                # go back to fast admin page
                obj_url = reverse(f"admin:{self.opts.app_label}_{self.opts.model_name}_changelist")
                
                return redirect(to=obj_url)
        else:
            form = CreateFastWithDatesAdminForm()

        context = dict(
            self.admin_site.each_context(request),
            opts=Fast._meta,
            title="Create fast with dates",
            form=form
        )

        return TemplateResponse(request, "create_fast_with_dates.html", context)


@admin.register(Profile, site=admin.site)
class ProfileAdmin(admin.ModelAdmin):
    list_display = ("user", "church_link", "fast_links", "location", "receive_upcoming_fast_reminders", "profile_image", )
    list_display_links = ("user", "church_link", "fast_links",)
    ordering = ("church", "user",)

    def church_link(self, fast):
        if not fast.church:
            return ""
        url = reverse("admin:hub_church_change", args=[fast.church.pk])
        return format_html('<a href="{}">{}</a>', url, fast.church.name)
    
    church_link.short_description = "Church"

    def fast_links(self, profile):
        return _get_fast_links_url(profile)
    
    fast_links.short_description = "Fasts"


@admin.register(Day, site=admin.site)
class DayAdmin(admin.ModelAdmin):
    list_display = ("date", "church_link", "fast_link",)
    ordering = ("church", "date",)

    def church_link(self, day):
        if not day.fast or not day.fast.church:
            return ""
        url = reverse("admin:hub_church_change", args=[day.fast.church.pk])
        return format_html('<a href="{}">{}</a>', url, day.fast.church.name)

    church_link.short_description = "Church"

    def fast_link(self, day):
        if not day.fast:
            return ""
        url = reverse("admin:hub_fast_change", args=[day.fast.pk])
        return format_html('<a href="{}">{}</a>', url, day.fast.name)
    
    fast_link.short_description = "Fast"<|MERGE_RESOLUTION|>--- conflicted
+++ resolved
@@ -88,7 +88,6 @@
         return [
             path("create_fast_with_dates/", self.admin_site.admin_view(self.create_fast_with_dates),
                  name="create-fast-with-dates"),
-<<<<<<< HEAD
             path(
                 "<int:pk>/change/duplicate_fast_with_new_dates/", 
                 self.admin_site.admin_view(self.duplicate_fast_with_new_dates),
@@ -99,8 +98,6 @@
                 self.admin_site.admin_view(self.add_days_to_fast),
                 name="add-days-to-fast",
             ),
-=======
->>>>>>> 18fa6fc2
         ] + super().get_urls()
     
     def add_days_to_fast(self, request, pk):
@@ -161,6 +158,51 @@
 
         return TemplateResponse(request, "create_fast_with_dates.html", context)
 
+    def duplicate_fast_with_new_dates(self, request, pk):
+        """View to duplicate fast with new dates for a new year. Previous participants are not added."""
+        old_fast = Fast.objects.get(pk=pk)
+        # form submitted with data
+        if request.method == "POST":
+            form = CreateFastWithDatesAdminForm(request.POST)
+            if form.is_valid():
+                duplicate_fast = form.save()
+                data = form.cleaned_data
+
+                # use previous fast's image since not set in form
+                duplicate_fast.image = old_fast.image
+                duplicate_fast.image_thumbnail = old_fast.image_thumbnail
+
+                # days
+                dates = [data["first_day"] + datetime.timedelta(days=num_days) 
+                        for num_days in range(data["length_of_fast"])]
+                days = [Day.objects.get_or_create(date=date)[0] for date in dates]
+                duplicate_fast.days.set(days)
+                duplicate_fast.save()  # run save method to ensure year is set
+
+                # go back to fast admin page
+                obj_url = reverse(f"admin:{self.opts.app_label}_{self.opts.model_name}_changelist")
+                
+                return redirect(to=obj_url)
+        else:
+            form = CreateFastWithDatesAdminForm(initial={
+                "name": old_fast.name,
+                "church": old_fast.church,
+                "culmination_feast": old_fast.culmination_feast,
+                "description": old_fast.description,
+                "url": old_fast.url,
+            })
+
+        fast_name = Fast.objects.get(pk=pk).name 
+        context = dict(
+            self.admin_site.each_context(request),
+            opts=Fast._meta,
+            title=f"Duplicate {fast_name} with new dates",
+            form=form,
+            fast_name=fast_name,
+        )
+
+        return TemplateResponse(request, "duplicate_fast_with_new_dates.html", context)
+
 
 @admin.register(Profile, site=admin.site)
 class ProfileAdmin(admin.ModelAdmin):
