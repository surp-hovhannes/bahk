"""Generates seed data for app with python manage.py seed."""
from datetime import date, timedelta, datetime
from django.utils import timezone

from django.core.management.base import BaseCommand
from django.db import transaction
from django.core.exceptions import ObjectDoesNotExist

import hub.models as models
from notifications.models import DeviceToken, PromoEmail
from app_management.models import Changelog
<<<<<<< HEAD
from learning_resources.models import Video, Article, Recipe, Bookmark
=======
from learning_resources.models import Video, Article, Recipe
from events.models import EventType
>>>>>>> f811a123

# Default prompt template for LLM context generation
PROMPT_TEMPLATE = """You are a biblical scholar and theologian providing contextual understanding for scripture readings. 

When provided with a biblical passage reference, provide concise but meaningful context by:
1. Summarizing the key themes and events leading up to the passage
2. Explaining the historical and cultural context
3. Identifying important theological concepts or themes
4. Connecting the passage to broader biblical narratives when relevant

Keep your response focused, informative, and appropriate for both new and experienced readers of scripture. Limit responses to 2-3 paragraphs."""

# Sample content for seeding
SAMPLE_CONTEXT = """This passage comes during a pivotal moment in John's Gospel, where Jesus's public ministry is reaching its climax. The context leading up to this passage shows Jesus performing miraculous signs and teaching about the nature of God's love for humanity.

The historical setting is first-century Palestine under Roman occupation, where Jewish communities were struggling with questions of identity and hope. Jesus's words here speak to universal themes of divine love, sacrifice, and the promise of eternal life that transcend cultural and temporal boundaries.

This passage encapsulates one of the central theological themes of Christianity - that God's love is demonstrated through sacrificial action, and that this love extends to all people regardless of their background or status."""

EMAILS1 = ["user1a@email.com", "user1b@email.com"]
NAMES1 = ["User", "User"]
EMAILS2 = ["user2@email.com"]
NAMES2 = ["user O'Usersen-McUser"]
EMAILS3 = ["user3@email.com"]
NAMES3 = [None]
PASSWORD = "default123"


class Command(BaseCommand):
    help = "Clears existing data and populates the database with seed data for all models"

    @transaction.atomic
    def handle(self, *args, **options):
        self.clear_data()
        self.populate_db()
        self.stdout.write(self.style.SUCCESS("Database populated with comprehensive seed data successfully."))

    def clear_data(self):
        """Clear all existing data and reset sequences."""
        # Clear in reverse dependency order
        models.ReadingContext.objects.all().delete()
        models.Reading.objects.all().delete()
        models.Devotional.objects.all().delete()
        models.DevotionalSet.objects.all().delete()
        models.FastParticipantMap.objects.all().delete()
        models.Day.objects.all().delete()
        models.Fast.objects.all().delete()
        models.Profile.objects.all().delete()
        models.User.objects.all().delete()
        models.Church.objects.all().delete()
        models.LLMPrompt.objects.all().delete()
        models.GeocodingCache.objects.all().delete()
        
        # Clear other apps
        DeviceToken.objects.all().delete()
        PromoEmail.objects.all().delete()
        Changelog.objects.all().delete()
        
        # Clear learning resources (bookmarks first due to foreign keys)
        Bookmark.objects.all().delete()
        Video.objects.all().delete()
        Article.objects.all().delete()
        Recipe.objects.all().delete()
        
        # Clear events data
        EventType.objects.all().delete()

    def populate_db(self):
        # Create Churches
        churches = [
            models.Church.objects.create(name="Armenian Apostolic Church", pk=1),
        ]

        # Create LLM Prompts
        llm_prompts = [
            models.LLMPrompt.objects.create(
                model="gpt-4o-mini",
                role="You are a helpful assistant providing concise biblical context.",
                prompt=PROMPT_TEMPLATE,
                active=True,
            ),
            models.LLMPrompt.objects.create(
                model="claude-3-5-sonnet-20241022",
                role="You are a biblical scholar and theologian.",
                prompt="Provide scholarly biblical context for the given passage.",
                active=False,
            ),
        ]

        # Create Fasts
        fasts = [
            models.Fast.objects.create(
                name="Lenten Fast",
                church=churches[0],
                description="The Great Lent preparation for Easter",
                culmination_feast="Easter Sunday",
                culmination_feast_date=date.today() + timedelta(days=40),
                url="https://stjohnarmenianchurch.com/lent"
            ),
            models.Fast.objects.create(
                name="Fast of the Catechumens", 
                church=churches[0],
                description="Preparation for the Nativity of Christ",
                culmination_feast="Christmas Day",
                culmination_feast_date=date.today() + timedelta(days=28)
            ),
            models.Fast.objects.create(
                name="Assumption Fast", 
                church=churches[0],
                description="Fast leading to the Assumption of the Virgin Mary",
                culmination_feast="Feast of the Assumption",
                culmination_feast_date=date.today() + timedelta(days=14)
            ),
        ]

        # Create Days for each Fast
        all_days = []
        for n, fast in enumerate(fasts):
            fast_days = []
            for i in range((n + 1) * 7):  # Different durations for each fast
                day = models.Day.objects.create(
                    date=date.today() + timedelta(days=i), 
                    fast=fast, 
                    church=fast.church
                )
                fast_days.append(day)
                all_days.append(day)
            fast.save(update_fields=["year"])  # saving fast with day(s) updates the year field

        # Create Users and Profiles
        users_and_profiles = []
        users_and_profiles.extend(self._create_users(EMAILS1, NAMES1, churches[0], fasts=[fasts[0]]))
        users_and_profiles.extend(self._create_users(EMAILS2, NAMES2, churches[0], fasts=[fasts[1]]))
        users_and_profiles.extend(self._create_users(EMAILS3, NAMES3, churches[0]))

        # Create Learning Resources
        videos = self._create_videos()
        articles = self._create_articles()
        recipes = self._create_recipes()

        # Create Devotional Sets and Devotionals
        devotional_sets = self._create_devotional_sets_and_devotionals(all_days, videos, fasts)
        
        # Create Bookmarks
        users = [up[0] for up in users_and_profiles]
        self._create_bookmarks(users, videos, articles, recipes, devotional_sets)

        # Create Readings and Reading Contexts
        readings = self._create_readings(all_days)
        self._create_reading_contexts(readings, llm_prompts)

        # Create Fast Participant Maps
        self._create_fast_participant_maps(fasts)

        # Create Geocoding Cache entries
        self._create_geocoding_cache()

        # Create Notification models
        self._create_device_tokens(users)
        self._create_promo_emails(churches, fasts, users)

        # Create App Management models
        self._create_changelogs()

        # Initialize Event Types
        self._init_event_types()

        self.stdout.write(self.style.SUCCESS("All models populated with seed data."))

    @transaction.atomic        
    def _create_users(self, emails, names, church, fasts=None):
        users_and_profiles = []
        for email, name in zip(emails, names):
            user = models.User.objects.create_user(username=email, email=email, password=PASSWORD)
            profile = models.Profile.objects.create(
                user=user, 
                name=name, 
                church=church,
                location=f"City in {church.name} region",
                latitude=40.7128 + len(users_and_profiles) * 0.1,  # Vary coordinates
                longitude=-74.0060 + len(users_and_profiles) * 0.1,
                receive_upcoming_fast_reminders=True,
                receive_promotional_emails=True
            )
            users_and_profiles.append((user, profile))

        if fasts is not None:
            for user, profile in users_and_profiles:
                profile.fasts.set(fasts)
                profile.save()
        
        return users_and_profiles

    def _create_videos(self):
        """Create sample videos for learning resources."""
        videos = [
            Video.objects.create(
                title="Morning Prayer Guide",
                description="A comprehensive guide to traditional morning prayers",
                category="morning_prayers",
            ),
            Video.objects.create(
                title="Evening Prayer Reflection",
                description="Peaceful evening prayer session with reflection",
                category="evening_prayers",
            ),
            Video.objects.create(
                title="Daily Devotional - Hope",
                description="A short devotional on the theme of hope in scripture",
                category="devotional",
            ),
            Video.objects.create(
                title="Fasting Practices Tutorial",
                description="Understanding traditional fasting practices and their spiritual significance",
                category="tutorial",
            ),
        ]
        return videos

    def _create_articles(self):
        """Create sample articles."""
        articles = [
            Article.objects.create(
                title="The Spiritual Significance of Fasting",
                body="# Understanding Fasting\n\nFasting has been a cornerstone of spiritual practice across many traditions...\n\n## Historical Context\n\nThe practice of fasting dates back thousands of years...",
            ),
            Article.objects.create(
                title="Prayer in Daily Life",
                body="# Incorporating Prayer\n\nPrayer is not just for designated times, but can be woven throughout our daily activities...\n\n## Practical Tips\n\n1. Start with short prayers\n2. Find quiet moments\n3. Use traditional prayers as guides",
            ),
        ]
        return articles

    def _create_recipes(self):
        """Create sample fasting-friendly recipes."""
        recipes = [
            Recipe.objects.create(
                title="Traditional Lentil Soup",
                description="A hearty and nutritious soup perfect for fasting periods",
                time_required="45 minutes",
                serves="4-6 people",
                ingredients="* 1 cup red lentils\n* 2 onions, diced\n* 3 cloves garlic\n* 4 cups vegetable broth\n* 1 tsp cumin\n* Salt and pepper to taste",
                directions="1. Sauté onions and garlic\n2. Add lentils and broth\n3. Simmer for 25 minutes\n4. Season with cumin, salt, and pepper\n5. Serve hot",
            ),
            Recipe.objects.create(
                title="Vegetable Pilaf",
                description="A flavorful rice dish with mixed vegetables",
                time_required="30 minutes",
                serves="4 people",
                ingredients="* 1 cup basmati rice\n* 2 cups vegetable broth\n* 1 cup mixed vegetables\n* 1 onion, diced\n* 2 tbsp olive oil\n* Herbs and spices",
                directions="1. Heat oil in a pan\n2. Sauté onion until golden\n3. Add rice and stir\n4. Add broth and vegetables\n5. Cover and simmer for 18 minutes",
            ),
        ]
        return recipes

    def _create_bookmarks(self, users, videos, articles, recipes, devotional_sets):
        """Create sample bookmarks for users."""
        from django.contrib.contenttypes.models import ContentType
        import random
        
        # Sample bookmark notes based on content type
        video_notes = [
            "Great for morning prayers",
            "Very inspiring content",
            "Want to watch this again",
            "Shared with my prayer group",
            "Excellent spiritual guidance"
        ]
        
        article_notes = [
            "Thought-provoking insights",
            "Helpful for Bible study",
            "Want to reference this later",
            "Great practical advice",
            "Important spiritual reading"
        ]
        
        recipe_notes = [
            "Perfect for fasting period",
            "Family loves this recipe",
            "Great for community meals",
            "Easy to prepare",
            "Traditional and delicious"
        ]
        
        devotional_notes = [
            "Following this devotional series",
            "Great for spiritual growth",
            "Doing this with my family",
            "Perfect timing for me",
            "Very meaningful content"
        ]
        
        # Combine all content
        all_content = list(videos) + list(articles) + list(recipes) + list(devotional_sets)
        
        # Create bookmarks for each user
        for user in users:
            # Each user bookmarks 3-7 random items
            num_bookmarks = random.randint(3, min(7, len(all_content)))
            bookmarked_content = random.sample(all_content, num_bookmarks)
            
            for content in bookmarked_content:
                # Select appropriate note based on content type
                if isinstance(content, Video):
                    note = random.choice(video_notes)
                elif isinstance(content, Article):
                    note = random.choice(article_notes)
                elif isinstance(content, Recipe):
                    note = random.choice(recipe_notes)
                elif hasattr(content, 'title') and 'devotional' in content.title.lower():
                    note = random.choice(devotional_notes)
                else:
                    note = "Bookmarked for later reference"
                
                # Create bookmark
                Bookmark.objects.create(
                    user=user,
                    content_type=ContentType.objects.get_for_model(content),
                    object_id=content.id,
                    note=note
                )
        
        total_bookmarks = Bookmark.objects.count()
        self.stdout.write(f"Created {total_bookmarks} bookmarks across {len(users)} users")

    def _create_devotional_sets_and_devotionals(self, days, videos, fasts):
        """Create devotional sets and individual devotionals."""
        devotional_sets = [
            models.DevotionalSet.objects.create(
                title="Lenten Journey",
                description="A 40-day journey through Lent with daily reflections",
                fast=fasts[0]  # Lenten Fast
            ),
            models.DevotionalSet.objects.create(
                title="Advent Reflections",
                description="Daily reflections for the Advent season",
                fast=fasts[1]  # Fast of the Catechumens
            ),
        ]

        # Create devotionals for some days
        for i, day in enumerate(days[:6]):  # Create devotionals for first 6 days
            video = videos[i % len(videos)]
            
            models.Devotional.objects.create(
                day=day,
                description=f"Daily reflection for {day.date.strftime('%B %d')}",
                video=video,
                order=(i % 3) + 1,
            )

        return devotional_sets

    def _create_readings(self, days):
        """Create Bible readings for days."""
        readings = []
        bible_books = ["Genesis", "Exodus", "Matthew", "Mark", "Luke", "John", "Romans", "Psalms"]
        
        for i, day in enumerate(days[:10]):  # Create readings for first 10 days
            book = bible_books[i % len(bible_books)]
            chapter = (i % 5) + 1
            start_verse = (i % 10) + 1
            end_verse = start_verse + (i % 5) + 1
            
            reading = models.Reading.objects.create(
                day=day,
                book=book,
                start_chapter=chapter,
                start_verse=start_verse,
                end_chapter=chapter,
                end_verse=end_verse,
            )
            readings.append(reading)
        
        return readings

    def _create_reading_contexts(self, readings, llm_prompts):
        """Create reading contexts for readings."""
        for i, reading in enumerate(readings):
            models.ReadingContext.objects.create(
                reading=reading,
                text=f"{SAMPLE_CONTEXT}\n\nThis specific context is for {reading.passage_reference}.",
                prompt=llm_prompts[i % len(llm_prompts)],
                thumbs_up=i % 3,
                thumbs_down=max(0, (i % 4) - 2),
                active=True,
            )

    def _create_fast_participant_maps(self, fasts):
        """Create participant maps for fasts."""
        for i, fast in enumerate(fasts):
            models.FastParticipantMap.objects.create(
                fast=fast,
                participant_count=50 + (i * 25),
                format="svg",
            )

    def _create_geocoding_cache(self):
        """Create geocoding cache entries."""
        locations = [
            ("New York, NY", 40.7128, -74.0060),
            ("Los Angeles, CA", 34.0522, -118.2437),
            ("Chicago, IL", 41.8781, -87.6298),
            ("Houston, TX", 29.7604, -95.3698),
            ("Phoenix, AZ", 33.4484, -112.0740),
        ]
        
        for location_text, lat, lng in locations:
            models.GeocodingCache.objects.create(
                location_text=location_text,
                latitude=lat,
                longitude=lng,
            )

    def _create_device_tokens(self, users):
        """Create device tokens for users."""
        device_types = [DeviceToken.IOS, DeviceToken.ANDROID, DeviceToken.WEB]
        
        for i, user in enumerate(users[:4]):  # Create tokens for first 4 users
            DeviceToken.objects.create(
                user=user,
                token=f"ExponentPushToken[xxxxxxxxxxxxxxxxxxxxxx{i:02d}]",
                device_type=device_types[i % len(device_types)],
                is_active=True,
            )

    def _create_promo_emails(self, churches, fasts, users):
        """Create promotional emails."""
        promo_emails = [
            PromoEmail.objects.create(
                title="Welcome to Fast and Pray",
                subject="Welcome to our spiritual community",
                content_html="<h1>Welcome!</h1><p>We're excited to have you join our community...</p>",
                content_text="Welcome! We're excited to have you join our community...",
                status=PromoEmail.SENT,
                all_users=True,
                sent_at=timezone.now() - timedelta(days=1),
            ),
            PromoEmail.objects.create(
                title="Lenten Fast Reminder",
                subject="Lenten Fast begins soon",
                content_html="<h2>Prepare for Lent</h2><p>The Lenten fast will begin in one week...</p>",
                content_text="Prepare for Lent. The Lenten fast will begin in one week...",
                status=PromoEmail.SCHEDULED,
                church_filter=churches[0],
                joined_fast=fasts[0],
                scheduled_for=timezone.now() + timedelta(days=3),
            )
        ]

        # Add selected users to promotional emails
        if users:
            # No longer have a third email to add users to
            pass

    def _create_changelogs(self):
        """Create changelog entries."""
        changelogs = [
            Changelog.objects.create(
                title="Initial Release",
                description="# Version 1.0.0\n\n## Features\n- User registration and profiles\n- Fast participation\n- Daily readings\n- Prayer resources",
                version="1.0.0",
            ),
            Changelog.objects.create(
                title="Enhanced Notifications",
                description="# Version 1.1.0\n\n## New Features\n- Push notifications for fast reminders\n- Email preferences\n- Device token management\n\n## Bug Fixes\n- Fixed user profile image uploads",
                version="1.1.0",
            ),
            Changelog.objects.create(
                title="Learning Resources Added",
                description="# Version 1.2.0\n\n## Major Updates\n- Video library\n- Articles and recipes\n- Devotional content\n- Reading contexts with AI-generated insights",
                version="1.2.0",
            ),
        ]

    def _init_event_types(self):
        """Initialize default event types for the events app."""
        self.stdout.write("Initializing event types...")
        
        created_types = EventType.get_or_create_default_types()
        
        if created_types:
            self.stdout.write(
                self.style.SUCCESS(
                    f'Created {len(created_types)} new event types:'
                )
            )
            for event_type in created_types:
                self.stdout.write(f'  - {event_type.name} ({event_type.code})')
        else:
            self.stdout.write(
                self.style.WARNING('All default event types already exist.')
            )
        
        # Display summary
        all_types = EventType.objects.all().order_by('category', 'name')
        self.stdout.write(f'\nEvent types initialized: {all_types.count()} total types')
        
        self.stdout.write(
            self.style.SUCCESS('Event types initialization complete!')
        )        <|MERGE_RESOLUTION|>--- conflicted
+++ resolved
@@ -9,12 +9,8 @@
 import hub.models as models
 from notifications.models import DeviceToken, PromoEmail
 from app_management.models import Changelog
-<<<<<<< HEAD
 from learning_resources.models import Video, Article, Recipe, Bookmark
-=======
-from learning_resources.models import Video, Article, Recipe
 from events.models import EventType
->>>>>>> f811a123
 
 # Default prompt template for LLM context generation
 PROMPT_TEMPLATE = """You are a biblical scholar and theologian providing contextual understanding for scripture readings. 
@@ -72,13 +68,13 @@
         DeviceToken.objects.all().delete()
         PromoEmail.objects.all().delete()
         Changelog.objects.all().delete()
-        
+
         # Clear learning resources (bookmarks first due to foreign keys)
         Bookmark.objects.all().delete()
         Video.objects.all().delete()
         Article.objects.all().delete()
         Recipe.objects.all().delete()
-        
+
         # Clear events data
         EventType.objects.all().delete()
 
@@ -157,7 +153,7 @@
 
         # Create Devotional Sets and Devotionals
         devotional_sets = self._create_devotional_sets_and_devotionals(all_days, videos, fasts)
-        
+
         # Create Bookmarks
         users = [up[0] for up in users_and_profiles]
         self._create_bookmarks(users, videos, articles, recipes, devotional_sets)
@@ -274,7 +270,7 @@
         """Create sample bookmarks for users."""
         from django.contrib.contenttypes.models import ContentType
         import random
-        
+
         # Sample bookmark notes based on content type
         video_notes = [
             "Great for morning prayers",
@@ -283,7 +279,7 @@
             "Shared with my prayer group",
             "Excellent spiritual guidance"
         ]
-        
+
         article_notes = [
             "Thought-provoking insights",
             "Helpful for Bible study",
@@ -291,7 +287,7 @@
             "Great practical advice",
             "Important spiritual reading"
         ]
-        
+
         recipe_notes = [
             "Perfect for fasting period",
             "Family loves this recipe",
@@ -299,7 +295,7 @@
             "Easy to prepare",
             "Traditional and delicious"
         ]
-        
+
         devotional_notes = [
             "Following this devotional series",
             "Great for spiritual growth",
@@ -307,16 +303,16 @@
             "Perfect timing for me",
             "Very meaningful content"
         ]
-        
+
         # Combine all content
         all_content = list(videos) + list(articles) + list(recipes) + list(devotional_sets)
-        
+
         # Create bookmarks for each user
         for user in users:
             # Each user bookmarks 3-7 random items
             num_bookmarks = random.randint(3, min(7, len(all_content)))
             bookmarked_content = random.sample(all_content, num_bookmarks)
-            
+
             for content in bookmarked_content:
                 # Select appropriate note based on content type
                 if isinstance(content, Video):
@@ -329,7 +325,7 @@
                     note = random.choice(devotional_notes)
                 else:
                     note = "Bookmarked for later reference"
-                
+
                 # Create bookmark
                 Bookmark.objects.create(
                     user=user,
@@ -337,7 +333,7 @@
                     object_id=content.id,
                     note=note
                 )
-        
+
         total_bookmarks = Bookmark.objects.count()
         self.stdout.write(f"Created {total_bookmarks} bookmarks across {len(users)} users")
 
@@ -494,9 +490,9 @@
     def _init_event_types(self):
         """Initialize default event types for the events app."""
         self.stdout.write("Initializing event types...")
-        
+
         created_types = EventType.get_or_create_default_types()
-        
+
         if created_types:
             self.stdout.write(
                 self.style.SUCCESS(
@@ -509,11 +505,11 @@
             self.stdout.write(
                 self.style.WARNING('All default event types already exist.')
             )
-        
+
         # Display summary
         all_types = EventType.objects.all().order_by('category', 'name')
         self.stdout.write(f'\nEvent types initialized: {all_types.count()} total types')
-        
+
         self.stdout.write(
             self.style.SUCCESS('Event types initialization complete!')
-        )        +        )