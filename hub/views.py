"""Views to perform actions upon API requests."""
import datetime
import json
import logging

from django.contrib.auth.models import Group, User
from django.shortcuts import render
from rest_framework import permissions, response, views, viewsets

from hub.models import Fast
from hub import serializers


def _get_fast_for_user_on_date(request):
    user = request.user
    date_str = request.query_params.get("date")
    if date_str is None:
        # get today by default
        date = datetime.date.today()
    else:
        date = _parse_date_str(date_str)

    return _get_user_fast_on_date(user, date)


def _get_user_fast_on_date(user, date):
    # TODO: add a check that there is only one fast?
    return Fast.objects.filter(profiles__user=user, days__date=date).first()


def _parse_date_str(date_str):
    """Parses a date string in the format yyyymmdd into a date object.
    
    Args:
        date_str (str): string to parse into a date. Expects the format yyyymmdd (e.g., 20240331 for March 31, 2024).

    Returns:
        datetime.date: date object corresponding to the date string. None if the date is invalid.
    """
    try:
        date = datetime.datetime.strptime(date_str, "%Y%m%d").date()
    except ValueError as e:
        logging.error("Date string %s did not follow the expected format yyyymmdd. Returning None.", date_str)
        return None

    return date


class UserViewSet(viewsets.ModelViewSet):
    """API endpoint that allows user to be viewed or edited."""
    queryset = User.objects.all().order_by("-date_joined")
    serializer_class = serializers.UserSerializer
    permission_classes = [permissions.IsAuthenticated]


class GroupViewSet(viewsets.ModelViewSet):
    """API endpoint that allows groups to be viewed or edited."""
    queryset = Group.objects.all()
    serializer_class = serializers.GroupSerializer
    permission_classes = [permissions.IsAuthenticated]
    

class FastOnDate(views.APIView):
    """Returns fast data on the date specified in query params (`?date=<yyyymmdd>`) for the user.
    
    If no date provided, defaults to today. If there is no fast on the given date, or the date string provided is
    invalid or malformed, the response will contain no fast information.
    """
    permission_classes = [permissions.IsAuthenticated]

    def get(self, request):
<<<<<<< HEAD
        user = request.user
        date_str = request.query_params.get("date")
        if date_str is None:
            # get today by default
            date = datetime.date.today()
        else:
            date = _parse_date_str(date_str)

        fast = _get_user_fast_on_date(user, date)

        return response.Response(serializers.FastSerializer(fast).data)


def home(request):
    """View function for home page of site."""
    view = FastOnDate.as_view()
    response = view(request).data

    context = {
        "church": request.user.profile.church.name,
        "fast": response["name"],
        "user": request.user,
    }

    return render(request, "home.html", context=context)
=======
        fast = _get_fast_for_user_on_date(request)
        return response.Response(serializers.FastSerializer(fast).data)
>>>>>>> 22900748
<|MERGE_RESOLUTION|>--- conflicted
+++ resolved
@@ -69,17 +69,7 @@
     permission_classes = [permissions.IsAuthenticated]
 
     def get(self, request):
-<<<<<<< HEAD
-        user = request.user
-        date_str = request.query_params.get("date")
-        if date_str is None:
-            # get today by default
-            date = datetime.date.today()
-        else:
-            date = _parse_date_str(date_str)
-
-        fast = _get_user_fast_on_date(user, date)
-
+        fast = _get_fast_for_user_on_date(request)
         return response.Response(serializers.FastSerializer(fast).data)
 
 
@@ -94,8 +84,4 @@
         "user": request.user,
     }
 
-    return render(request, "home.html", context=context)
-=======
-        fast = _get_fast_for_user_on_date(request)
-        return response.Response(serializers.FastSerializer(fast).data)
->>>>>>> 22900748
+    return render(request, "home.html", context=context)