""" URL configuration for bahk project.

The `urlpatterns` list routes URLs to views. For more information please see:
    https://docs.djangoproject.com/en/4.2/topics/http/urls/
Examples:
Function views
    1. Add an import:  from my_app import views
    2. Add a URL to urlpatterns:  path('', views.home, name='web_home')
Class-based views
    1. Add an import:  from other_app.views import Home
    2. Add a URL to urlpatterns:  path('', Home.as_view(), name='web_home')
Including another URLconf
    1. Import the include() function: from django.urls import include, path
    2. Add a URL to urlpatterns:  path('blog/', include('blog.urls'))
"""
from django.conf import settings
from django.conf.urls.static import static
from django.contrib import admin
from django.urls import include, path
from django.views.generic import RedirectView

<<<<<<< HEAD
=======
import hub.views as views
from learning_resources.views import VideoListView, ArticleListView
>>>>>>> eac39e5d
#Apply Simple JSON Web Token (SimpleJWT) Authentication Routes to the API
from rest_framework_simplejwt.views import (
    TokenObtainPairView,
    TokenRefreshView,
)

urlpatterns = [
    path('admin/', admin.site.urls),
    path('hub/', include('hub.urls')),
    path('', RedirectView.as_view(url='hub/', permanent=True)),

    # Authentication endpoints
    path("api-auth/", include("rest_framework.urls", namespace="rest_framework")),
    path('api/token/', TokenObtainPairView.as_view(), name='token_obtain_pair'),
    path('api/token/refresh/', TokenRefreshView.as_view(), name='token_refresh'),

    path('markdownx/', include('markdownx.urls')),  # Include markdownx URLs
] + static(settings.STATIC_URL, document_root=settings.STATIC_ROOT)

# add account authentication urls
urlpatterns += [
    path("accounts/", include("django.contrib.auth.urls")),
]

# pin hub endpoints to /api/ root url
urlpatterns += [
    path("api/", include("hub.urls")),
]

# Learning resources endpoints
urlpatterns += [
    path("api/learning-resources/videos/", VideoListView.as_view(), name="learning-resources-list"),
    path("api/learning-resources/articles/", ArticleListView.as_view(), name="learning-resources-list"),
]

# for serving media files during development
if not settings.IS_PRODUCTION:
    urlpatterns += static(settings.MEDIA_URL, document_root=settings.MEDIA_ROOT)<|MERGE_RESOLUTION|>--- conflicted
+++ resolved
@@ -18,12 +18,8 @@
 from django.contrib import admin
 from django.urls import include, path
 from django.views.generic import RedirectView
-
-<<<<<<< HEAD
-=======
 import hub.views as views
 from learning_resources.views import VideoListView, ArticleListView
->>>>>>> eac39e5d
 #Apply Simple JSON Web Token (SimpleJWT) Authentication Routes to the API
 from rest_framework_simplejwt.views import (
     TokenObtainPairView,
