from celery import shared_task
from notifications.utils import send_push_notification
from hub.models import Fast
from hub.models import Profile
from hub.models import Day
from django.utils import timezone
from datetime import timedelta
from hub.models import User
from django.db.models import OuterRef, Subquery
import logging
from .constants import DAILY_FAST_MESSAGE, UPCOMING_FAST_MESSAGE, ONGOING_FAST_MESSAGE
from .utils import is_weekly_fast
from .models import PromoEmail
from django.core.mail import EmailMultiAlternatives
from django.template.loader import render_to_string
from django.utils.html import strip_tags
from django.conf import settings
from django.urls import reverse
from django.core.signing import TimestampSigner
from django.core.cache import cache
from celery.exceptions import RetryTaskError


logger = logging.getLogger(__name__)


# TODO: These tasks are not functional if the app has more than one church with active fasts.
# We need to update the tasks to send notifications to all churches when there are multiple churches.

@shared_task
def send_push_notification_task(message, data=None, tokens=None, notification_type=None):
    send_push_notification(message, data, tokens, notification_type)

def get_email_count():
    """Get the number of emails sent in the current rate limit window."""
    return cache.get('email_count', 0)

def increment_email_count():
    """Increment the email count and set expiration if not already set."""
    count = cache.get('email_count', 0)
    if count == 0:
        # Set expiration when first email is sent
        cache.set('email_count', 1, settings.EMAIL_RATE_LIMIT_WINDOW)
    else:
        cache.incr('email_count')

@shared_task(bind=True, max_retries=3)
def send_promo_email_task(self, promo_id, remaining_user_ids=None):
    """
    Send a promotional email to all eligible recipients based on the email's targeting options.
    Implements rate limiting to ensure emails are sent within the configured hourly limit.
    
    Args:
        promo_id: ID of the PromoEmail to send
        remaining_user_ids: Optional list of user IDs to send to (used when resuming after rate limit)
    """
    try:
        promo = PromoEmail.objects.get(id=promo_id)
        
        # Check rate limit
        current_count = get_email_count()
        if current_count >= settings.EMAIL_RATE_LIMIT:
            logger.warning(
                "Rate limit reached (%d/%d emails per %d seconds). Rescheduling task.", 
                current_count, 
                settings.EMAIL_RATE_LIMIT, 
                settings.EMAIL_RATE_LIMIT_WINDOW
            )
            # Calculate delay until next window
            now = timezone.now()
            next_window = (now + timedelta(seconds=settings.EMAIL_RATE_LIMIT_WINDOW))
            delay = (next_window - now).total_seconds()
            
            # Create a new task for the remaining users
            if remaining_user_ids is None:
                # If this is the first run, get all eligible users
                users = get_eligible_users(promo)
                remaining_user_ids = list(users.values_list('id', flat=True))
            
            # Schedule a new task for the remaining users
            send_promo_email_task.apply_async(
                args=[promo_id],
                kwargs={'remaining_user_ids': remaining_user_ids},
                countdown=delay
            )
            return
        
        # Update status to sending
        promo.status = PromoEmail.SENDING
        promo.save()
        
<<<<<<< HEAD
        # Get users to process
        if remaining_user_ids:
            users = User.objects.filter(id__in=remaining_user_ids)
        else:
            users = get_eligible_users(promo)
=======
        # Determine target recipients
        if promo.selected_users.exists():
            # If specific users are selected, use them directly
            users = promo.selected_users.all()
            logger.info(f"PromoEmail {promo_id}: Sending to {users.count()} specifically selected users.")
        else:
            # Otherwise, get users based on the filters defined in the model method
            users = promo.get_target_audience_users()
            logger.info(f"PromoEmail {promo_id}: Sending to {users.count()} users based on filters.")
>>>>>>> bb8d53b2
        
        if not users.exists(): # Use exists() for efficiency
            logger.warning(f"No eligible recipients found for promotional email ID {promo_id}: {promo.title}")
            # Set status to FAILED if no recipients are found, as per test requirements.
            promo.status = PromoEmail.FAILED 
            # promo.sent_at = timezone.now() # Remove sent_at timestamp for failure
            promo.save()
            return
        
        # Prepare email content
        from_email = f"Fast and Pray <{settings.EMAIL_HOST_USER}>"
        
        # Track success and failure counts
        success_count = 0
        failure_count = 0
        
        # Create signer for unsubscribe tokens
        signer = TimestampSigner()
        
        # Send to each user
        # Iterate over the queryset directly
        for user in users:
            # Ensure user has an email address and is active
            if not user.email or not user.is_active:
                logger.warning(f"Skipping user {user.id} for promo {promo_id} due to missing email or inactive status.")
                failure_count += 1 # Count inactive/no-email users as failures for this send attempt
                continue
                
            try:
                # Check rate limit before each email
                current_count = get_email_count()
                if current_count >= settings.EMAIL_RATE_LIMIT:
                    logger.warning("Rate limit reached while sending batch. Rescheduling remaining users.")
                    # Get remaining user IDs
                    remaining_user_ids = list(users.values_list('id', flat=True))[current_count:]
                    if remaining_user_ids:
                        # Schedule a new task for remaining users
                        send_promo_email_task.apply_async(
                            args=[promo_id],
                            kwargs={'remaining_user_ids': remaining_user_ids},
                            countdown=settings.EMAIL_RATE_LIMIT_WINDOW
                        )
                    break
                
                # Create unsubscribe URL for this user
                unsubscribe_token = signer.sign(str(user.id))
                unsubscribe_url = f"{settings.BACKEND_URL}{reverse('notifications:unsubscribe')}?token={unsubscribe_token}"
                
                # Prepare email content with user context
                context = {
                    'user': user,
                    'title': promo.title,
                    'email_content': promo.content_html,
                    'unsubscribe_url': unsubscribe_url,
                    'site_url': settings.FRONTEND_URL
                }
                
                html_content = render_to_string('email/promotional_email.html', context)
                text_content = promo.content_text or strip_tags(html_content)
                
                # Create and send email
                email = EmailMultiAlternatives(
                    promo.subject,
                    text_content,
                    from_email,
                    [user.email]
                )
                email.attach_alternative(html_content, "text/html")
                email.send()
                
                # Increment email count after successful send
                increment_email_count()
                success_count += 1
                
            except Exception as e:
                logger.error(f"Failed to send promotional email {promo_id} to user {user.id} ({user.email}): {str(e)}")
                failure_count += 1
        
        # Update promo status
        if success_count > 0:
<<<<<<< HEAD
            if success_count == len(users):
                promo.status = PromoEmail.SENT
                promo.sent_at = timezone.now()
            else:
                promo.status = PromoEmail.SENDING  # Keep as sending if some emails were rescheduled
=======
            promo.status = PromoEmail.SENT
            promo.sent_at = timezone.now()
            # Optionally: store success/failure counts if needed
            # promo.success_count = success_count
            # promo.failure_count = failure_count
>>>>>>> bb8d53b2
            promo.save()
            logger.info(f"Finished sending promotional email '{promo.title}' (ID: {promo_id}). Success: {success_count}, Failed: {failure_count}")
        elif failure_count > 0:
             # If only failures occurred (e.g., all users inactive or send errors)
            promo.status = PromoEmail.FAILED
            # promo.failure_count = failure_count
            promo.save()
            logger.error(f"Failed to send promotional email '{promo.title}' (ID: {promo_id}) to any recipients successfully. Failures: {failure_count}")
        else:
             # This case should technically not happen if users queryset was not empty initially
             # but handle it just in case.
             promo.status = PromoEmail.SENT # Or FAILED? Let's use SENT.
             promo.sent_at = timezone.now()
             promo.save()
             logger.warning(f"Promotional email '{promo.title}' (ID: {promo_id}) completed with 0 success and 0 failures, check user list.")
            
    except PromoEmail.DoesNotExist:
<<<<<<< HEAD
        logger.error(f"Promotional email with ID {promo_id} not found")
    except RetryTaskError:
        # Let the retry mechanism handle rescheduling
        raise
=======
        logger.error(f"Promotional email with ID {promo_id} not found for sending.")
>>>>>>> bb8d53b2
    except Exception as e:
        logger.exception(f"Unhandled error in send_promo_email_task for promo_id {promo_id}: {str(e)}") # Use logger.exception
        try:
            # Attempt to mark as failed if an unexpected error occurs
            promo = PromoEmail.objects.get(id=promo_id)
            if promo.status == PromoEmail.SENDING:
                 promo.status = PromoEmail.FAILED
                 promo.save()
        except PromoEmail.DoesNotExist:
             pass # Already logged above
        except Exception as inner_e:
             logger.error(f"Failed to mark promo {promo_id} as FAILED after outer exception: {inner_e}")

def get_eligible_users(promo):
    """Helper function to get eligible users for a promotional email."""
    if promo.specific_emails:
        return User.objects.filter(email__in=promo.valid_specific_emails)
    
    profiles = Profile.objects.all()
    
    if not promo.all_users:
        if promo.church_filter:
            profiles = profiles.filter(church=promo.church_filter)
        
        if promo.joined_fast:
            profiles = profiles.filter(fasts=promo.joined_fast)
    
    if promo.exclude_unsubscribed:
        profiles = profiles.filter(receive_promotional_emails=True)
    
    return User.objects.filter(profile__in=profiles).distinct()

@shared_task
def send_upcoming_fast_push_notification_task():
    tomorrow = timezone.now().date() + timedelta(days=2)
    three_days_from_now = tomorrow + timedelta(days=3)

    # Subquery to find the next fast for each profile within the next three days
    next_fast_subquery = Day.objects.filter(
        fast__profiles__id=OuterRef('pk'),
        date__gt=tomorrow,
        date__lt=three_days_from_now
    ).order_by('date').values('fast__id')[:1]

    # Filter profiles based on the subquery
    profiles = Profile.objects.annotate(
        next_fast_id=Subquery(next_fast_subquery)
    ).filter(next_fast_id__isnull=False)

    # Get the upcoming fasts
    upcoming_fasts = Fast.objects.filter(id__in=profiles.values('next_fast_id'))

    if upcoming_fasts:
        upcoming_fast_to_display = upcoming_fasts[0]
        # Get the users associated with the upcoming fasts
        users_to_notify = User.objects.filter(profile__in=profiles)
        # if upcoming fast is a weekly fast, only include users who have turned on weekly fast notifications
        if is_weekly_fast(upcoming_fast_to_display):
            users_to_notify = users_to_notify.filter(profile__include_weekly_fasts_in_notifications=True)

        message = UPCOMING_FAST_MESSAGE
        data = {
            "fast_id": upcoming_fast_to_display.id,
            "fast_name": upcoming_fast_to_display.name,
        }

        if len(users_to_notify) > 0:
            send_push_notification_task(message, data, users_to_notify, 'upcoming_fast')
            logger.info(f'Push Notification: Fast reminder sent to {len(users_to_notify)} users for upcoming fasts')
        else:
            logger.info("Push Notification: No users to notify for upcoming fasts")
    else:
        logger.info("Push Notification: No upcoming fasts found")

@shared_task
def send_ongoing_fast_push_notification_task():
    # query ongoing fasts
    ongoing_fasts = Fast.objects.filter(days__date=timezone.now().date())

    if ongoing_fasts:
        ongoing_fast_to_display = ongoing_fasts[0] 
        # filter users who are joined to ongoing fasts
        users_to_notify = User.objects.filter(profile__fasts__in=ongoing_fasts).distinct()
        # if fast is a weekly fast, only include users who have turned on weekly fast notifications
        if is_weekly_fast(ongoing_fast_to_display):
            users_to_notify = users_to_notify.filter(profile__include_weekly_fasts_in_notifications=True)
            
        # send push notification to each user
        message = ONGOING_FAST_MESSAGE
        data = {
            "fast_id": ongoing_fast_to_display.id,
            "fast_name": ongoing_fast_to_display.name,
        }

        if len(users_to_notify) > 0:    
            send_push_notification_task(message, data, users_to_notify, 'ongoing_fast')
            logger.info(f'Push Notification: Fast reminder sent to {len(users_to_notify)} users for ongoing fasts')
        else:
            logger.info("Push Notification: No users to notify for ongoing fasts")
    else:
        logger.info("Push Notification: No ongoing fasts found")

@shared_task
def send_daily_fast_push_notification_task():
    # query today's fast
    today = Day.objects.filter(date=timezone.now().date()).first()
    if today:
        today_fast = today.fast
        # filter users who are joined to today's fast
        users_to_notify = User.objects.filter(profile__church=today_fast.church).distinct()
        # if fast is a weekly fast, only include users who have turned on weekly fast notifications
        if is_weekly_fast(today_fast):
            users_to_notify = users_to_notify.filter(profile__include_weekly_fasts_in_notifications=True)

        # send push notification to each user
        message = DAILY_FAST_MESSAGE
        data = {
            "fast_id": today_fast.id,
            "fast_name": today_fast.name,
        }

        if len(users_to_notify) > 0:
            send_push_notification_task(message, data, users_to_notify, 'daily_fast')
            logger.info(f'Push Notification: Fast reminder sent to {len(users_to_notify)} users for daily fasts')
        else:
            logger.info("Push Notification: No users to notify for daily fasts")
    else:
        logger.info("Push Notification: No daily fasts found")<|MERGE_RESOLUTION|>--- conflicted
+++ resolved
@@ -74,7 +74,7 @@
             # Create a new task for the remaining users
             if remaining_user_ids is None:
                 # If this is the first run, get all eligible users
-                users = get_eligible_users(promo)
+                users = get_target_users(promo)
                 remaining_user_ids = list(users.values_list('id', flat=True))
             
             # Schedule a new task for the remaining users
@@ -89,23 +89,11 @@
         promo.status = PromoEmail.SENDING
         promo.save()
         
-<<<<<<< HEAD
         # Get users to process
         if remaining_user_ids:
             users = User.objects.filter(id__in=remaining_user_ids)
         else:
-            users = get_eligible_users(promo)
-=======
-        # Determine target recipients
-        if promo.selected_users.exists():
-            # If specific users are selected, use them directly
-            users = promo.selected_users.all()
-            logger.info(f"PromoEmail {promo_id}: Sending to {users.count()} specifically selected users.")
-        else:
-            # Otherwise, get users based on the filters defined in the model method
-            users = promo.get_target_audience_users()
-            logger.info(f"PromoEmail {promo_id}: Sending to {users.count()} users based on filters.")
->>>>>>> bb8d53b2
+            users = get_target_users(promo)
         
         if not users.exists(): # Use exists() for efficiency
             logger.warning(f"No eligible recipients found for promotional email ID {promo_id}: {promo.title}")
@@ -186,19 +174,14 @@
         
         # Update promo status
         if success_count > 0:
-<<<<<<< HEAD
             if success_count == len(users):
                 promo.status = PromoEmail.SENT
                 promo.sent_at = timezone.now()
             else:
                 promo.status = PromoEmail.SENDING  # Keep as sending if some emails were rescheduled
-=======
-            promo.status = PromoEmail.SENT
-            promo.sent_at = timezone.now()
             # Optionally: store success/failure counts if needed
             # promo.success_count = success_count
             # promo.failure_count = failure_count
->>>>>>> bb8d53b2
             promo.save()
             logger.info(f"Finished sending promotional email '{promo.title}' (ID: {promo_id}). Success: {success_count}, Failed: {failure_count}")
         elif failure_count > 0:
@@ -216,14 +199,10 @@
              logger.warning(f"Promotional email '{promo.title}' (ID: {promo_id}) completed with 0 success and 0 failures, check user list.")
             
     except PromoEmail.DoesNotExist:
-<<<<<<< HEAD
-        logger.error(f"Promotional email with ID {promo_id} not found")
+        logger.error(f"Promotional email with ID {promo_id} not found for sending")
     except RetryTaskError:
         # Let the retry mechanism handle rescheduling
         raise
-=======
-        logger.error(f"Promotional email with ID {promo_id} not found for sending.")
->>>>>>> bb8d53b2
     except Exception as e:
         logger.exception(f"Unhandled error in send_promo_email_task for promo_id {promo_id}: {str(e)}") # Use logger.exception
         try:
@@ -237,11 +216,13 @@
         except Exception as inner_e:
              logger.error(f"Failed to mark promo {promo_id} as FAILED after outer exception: {inner_e}")
 
-def get_eligible_users(promo):
+def get_target_users(promo):
     """Helper function to get eligible users for a promotional email."""
-    if promo.specific_emails:
-        return User.objects.filter(email__in=promo.valid_specific_emails)
-    
+    if promo.selected_users.exists():
+        # If specific users are selected, use them directly
+        logger.info(f"PromoEmail {promo.id}: Sending to {users.count()} specifically selected users.")
+        return promo.selected_users.all()
+
     profiles = Profile.objects.all()
     
     if not promo.all_users:
@@ -253,8 +234,11 @@
     
     if promo.exclude_unsubscribed:
         profiles = profiles.filter(receive_promotional_emails=True)
+
+    users = User.objects.filter(profile__in=profiles).distinct()
+    logger.info(f"PromoEmail {promo.id}: Sending to {users.count()} users based on filters.")
     
-    return User.objects.filter(profile__in=profiles).distinct()
+    return users
 
 @shared_task
 def send_upcoming_fast_push_notification_task():
